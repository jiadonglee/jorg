push!(LOAD_PATH,"../src/")

using Documenter, Korg

makedocs(sitename="Korg", 
         modules=[Korg],
         pages=[
                "Quickstart" => "index.md"
<<<<<<< HEAD
                "Function Reference" => "API.md"
                "Developer Documentation" => "devdocs.md"
=======
                "Install" => "install.md"
                "All Functions" => "API.md"
>>>>>>> aedff8d4
                "References" => "refs.md"
               ],
        authors="Adam Wheeler and Matthew Abruzzo",
        format=Documenter.HTML(assets=["assets/favicon.ico"])
       )

deploydocs(repo = "github.com/ajwheeler/Korg.jl.git",
           devbranch="main")<|MERGE_RESOLUTION|>--- conflicted
+++ resolved
@@ -6,13 +6,9 @@
          modules=[Korg],
          pages=[
                 "Quickstart" => "index.md"
-<<<<<<< HEAD
                 "Function Reference" => "API.md"
                 "Developer Documentation" => "devdocs.md"
-=======
                 "Install" => "install.md"
-                "All Functions" => "API.md"
->>>>>>> aedff8d4
                 "References" => "refs.md"
                ],
         authors="Adam Wheeler and Matthew Abruzzo",
