using CSV, HDF5, LazyArtifacts, TableOperations
using DataFrames: DataFrame, leftjoin, leftjoin!, rename!
using Pkg.Artifacts: @artifact_str

#This type represents an individual line.
struct Line{F1,F2,F3,F4,F5,F6}
    wl::F1                       #cm
    log_gf::F2                   #unitless
    species::Species
    E_lower::F3                  #eV (also called the excitation potential)
    gamma_rad::F4                #s^-1
    gamma_stark::F5              #s^-1
    # either γ_vdW [s^-1] per electron (as the first element, with -1 as the second) or (σ, α) from
    # ABO theory
    vdW::Tuple{F6,F6}

    @doc """
        Line(wl::F, log_gf::F, species::Species, E_lower::F,
             gamma_rad::Union{F, Missing}=missing, gamma_stark::Union{F, Missing}=missing,
             vdw::Union{F, Tuple{F, F}, Missing}, missing) where F <: Real

    Arguments:
     - `wl`: wavelength (Assumed to be in cm if < 1, otherwise in Å)
     - `log_gf`: (log base 10) oscillator strength (unitless)
     - `species`: the `Species` associated with the line
     - `E_lower`: The energy (excitiation potential) of the lower energy level (eV)

    Optional Arguments (these override default recipes):
     - `gamma_rad`: Fundemental width
     - `gamma_stark`: per-perturber Stark broadening width at 10,000 K (s⁻¹).
     - `vdW`: If this is present, it may may be
         - `log10(γ_vdW)`, assumed if negative
         - 0, corresponding to no vdW broadening
         - A fudge factor for the Unsoeld approximation, assumed if between 0 and 20
         - The [ABO parameters](https://github.com/barklem/public-data/tree/master/broadening-howto)
           as packed float (assumed if >= 20) or a `Tuple`, `(σ, α)`.

        This behavior is intended to mirror that of Turbospectrum as closely as possible.

<<<<<<< HEAD

    See [`approximate_gammas`](@ref) for more information on the default recipes for `gamma_stark` 
=======
    See [`approximate_gammas`](@ref) for more information on the default recipes for `gamma_stark`
>>>>>>> 5fa04d63
    and `vdW`.

    Note the the "gamma" values here are FWHM, not HWHM, of the Lorenztian component of the line
    profile, and are in units of s⁻¹.


        Line(line::line; kwargs...)

    Construct a new `Line` by copying the values from an existing `Line`.  Any of the values can be 
    modified with keyword arguments, e.g. `Line(line, log_gf=0.0)`.
    """
    function Line(wl::F1, log_gf::F2, species::Species, E_lower::F3,
                  gamma_rad::Union{F4,Missing}=missing, gamma_stark::Union{F5,Missing}=missing,
                  vdW::Union{F6,Tuple{F6,F6},Missing}=missing) where {F1<:Real,F2<:Real,F3<:Real,
                                                                      F4<:Real,F5<:Real,F6<:Real}
        if wl >= 1
            wl *= 1e-8 #convert Å to cm
        end
        # if one or both of stark or vdW are missing, approximate them
        if ismissing(gamma_stark) || isnan(gamma_stark) || ismissing(vdW) ||
           (!(vdW isa Tuple) && isnan(vdW))
            gamma_stark_approx, vdW_approx = approximate_gammas(wl, species, E_lower)
            if ismissing(gamma_stark) || isnan(gamma_stark)
                gamma_stark = gamma_stark_approx
            end
            if ismissing(vdW) || isnan(vdW)
                # this is log10(γ_vdW), not γ_vdW. It is converted to (γ_vdW, -1) below
                vdW = vdW_approx
            end
        end
        # if gamma_rad is missing, approximate it
        if ismissing(gamma_rad) || isnan(gamma_rad)
            gamma_rad = approximate_radiative_gamma(wl, log_gf)
        end

        # if vdW is a tuple, assume it's (σ, α) from ABO theory
<<<<<<< HEAD
        # if it's a float, there are four possibilities
        if !(vdW isa Tuple) #F6 will not be defined if vdW is missing
            vdW = if vdW < 0
                10^vdW  # if vdW is negative, assume it's log(γ_vdW) 
            elseif vdW == 0
                0.0  # if it's exactly 0, leave it as 0 (no vdW broadening)
            elseif vdW < 1e-2
                # if it's between 0 and 1e-2, assume it's γ_vdW
                vdW
            elseif vdW < 20
                # if it's between 0 and 20, assume it's a fudge factor for the Unsoeld approximation
                vdW * 10^(approximate_gammas(wl, species, E_lower)[2])
=======
        # if it's a float, there are four possibilities (one of which is a packed tuple)
        # this assert is for my sanity.
        @assert !ismissing(vdW) && !(!(vdW isa Tuple) && isnan(vdW))
        if !(vdW isa Tuple)
            if vdW < 0
                vdW = (10^vdW, -1.0)  # if vdW is negative, assume it's log(γ_vdW)
            elseif vdW == 0
                vdW = (0.0, -1.0)  # if it's exactly 0, leave it as 0 (no vdW broadening)
            elseif 0 < vdW < 20
                # if it's between 0 and 20, assume it's a fudge factor for the Unsoeld approximation
                vdW = (vdW * 10^(approximate_gammas(wl, species, E_lower)[2]), -1.0)
>>>>>>> 5fa04d63
            else #if it's >= 20 assume it's packed ABO params
                (floor(vdW) * bohr_radius_cgs * bohr_radius_cgs, vdW - floor(vdW))
            end
        end

        new{F1,F2,F3,typeof(gamma_rad),typeof(gamma_stark),eltype(vdW)}(wl, log_gf, species,
                                                                        E_lower, gamma_rad,
                                                                        gamma_stark, vdW)
    end
end
# constructor to allow for copying a line and modifying some values (see docstring)
function Line(line::Line; wl=line.wl, log_gf=line.log_gf, species=line.species,
              E_lower=line.E_lower, gamma_rad=line.gamma_rad, gamma_stark=line.gamma_stark,
              vdW=line.vdW)
    Line(wl, log_gf, species, E_lower, gamma_rad, gamma_stark, vdW)
end

function Base.show(io::IO, ::MIME"text/plain", line::Line)
    show(io, line.species)
    print(io, " ", round(line.wl * 1e8; digits=6), " Å (log gf = ", round(line.log_gf; digits=2),
          ", χ = ", round(line.E_lower; digits=2), " eV)")
end

# make it broadcast like a scalar
Base.broadcastable(l::Line) = Ref(l)

"""
    approximate_radiative_gamma(wl, log_gf)

Approximate radiate broadening parameter.  When using this, make sure that `log_gf` is the true
value (not adjusted for isotopic abundance).
"""
function approximate_radiative_gamma(wl, log_gf)
    e = electron_charge_cgs
    m = electron_mass_cgs
    c = c_cgs
    8π^2 * e^2 / (m * c * wl^2) * 10^log_gf
end

"""
    approximate_gammas(wl, species, E_lower; ionization_energies=Korg.ionization_energies)

A simplified form of the Unsoeld (1955) approximation for van der Waals broadening and the
[Cowley 1971](https://ui.adsabs.harvard.edu/abs/1971Obs....91..139C/abstract) approximation for
Stark broadening, evaluated at 10,000 K.
Used for atomic lines with no vdW and stark broadening info in the linelist.

Returns `(γ_stark`, `log10(γ_vdW))` in Hz, where these are the per-perturber quantities.
For autoionizing lines (those for which E_upper > χ), Returns 0.0 for γ_vdW. Note the the "gamma"
values here are FWHM, not HWHM, of the Lorenztian component of the line profile.

In the calculation of `n*²`, uses the approximation that
``\\overbar{r^2} = 5/2 {n^*}^4 / Z^2``
which neglects the dependence on the angular momentum quantum number, l, in the the form given by
[Warner 1967](https://ui.adsabs.harvard.edu/abs/1967MNRAS.136..381W/abstract) (the earliest english
work reporting the Unsoeld result).
"""
function approximate_gammas(wl, species, E_lower; ionization_energies=ionization_energies)
    Z = species.charge + 1 #Z is ionization stage, not atomic number
    if ismolecule(species) || Z > 3
        return 0.0, 0.0
    end
    χ = ionization_energies[get_atoms(species.formula)[1]][Z]
    c = c_cgs
    h = hplanck_eV
    k = kboltz_cgs
    E_upper = E_lower + (h * c / wl)

    #It's not obvious to me which Rydberg constant to use here, and below in Δrbar2.  The sources
    #are not entirely clear. It doesn't make a big difference.
    nstar4_upper = (Z^2 * RydbergH_eV / (χ - E_upper))^2
    #I'm not actually able to reproduce Crowley 1971 equation 7 (his simplified form) from equation
    #5, but these match the values in the Turbospectrum source, so they are probably correct.
    #The constants here were calculated assuming that "v" is the mean (not modal) electron speed
    if Z == 1
        γstark = 2.25910152e-7 * nstar4_upper #Cowley (1971) equation 5 evaluated at T=10,000 K
    else
        #Cowley (1971) equation 6 @ T=10,000 K (n.b. the constant is 12/5 * that above)
        γstark = 5.42184365e-7 * nstar4_upper / (Z + 1)^2
    end

    Δrbar2 = (5 / 2) * Rydberg_eV^2 * Z^2 * (1 / (χ - E_upper)^2 - 1 / (χ - E_lower)^2)
    log_γvdW = if χ < E_upper
        0.0 # this will be interpretted as γ, rather than log γ, i.e. no vdW for autoionizing lines
    else
        # (log) γ_vdW From R J Rutten's course notes.
        # Equations 11.29 and 11.30 from Gray 2005 are equivalent
        6.33 + 0.4log10(Δrbar2) + 0.3log10(10_000) + log10(k)
    end

    γstark, log_γvdW
end

"""
    load_ExoMol_linelist(specs, states_file, transitions_file, upper_wavelength, lower_wavelength)

Load a linelist from ExoMol. Returns a vector of [`Line`](@ref)s, the same as [`read_linelist`](@ref).

# Arguments

  - `spec`: the species, i.e. the molecule that the linelist is for
  - `states_file`: the path to the ExoMol states file
  - `transitions_file`: the path to the ExoMol, transitions file
  - `upper_wavelength`: the upper limit of the wavelength range to load (Å)
  - `lower_wavelength`: the lower limit of the wavelength range to load (Å)

# Keyword Arguments

  - `line_strength_cutoff`: the cutoff for the line strength (default: -15) used to filter the
    linelist. See [`approximate_line_strength`](@ref) for more information.
  - `T_line_strength`: the temperature (K) at which to evaluate the line strength (default: 3500.0)

!!! warning

    This functionality is in beta.
"""
function load_ExoMol_linelist(spec, states_file, transitions_file, ll, ul;
                              line_strength_cutoff=-15, T_line_strength=3500.0)
    if spec isa AbstractString
        spec = Species(spec)
    end
    @info "Loading ExoMol linelist from $states_file and $transitions_file. This functionality is experimental. Please report any issues."

    if !occursin("states", states_file) || !occursin("trans", transitions_file)
        @info "The states and transitions files, $states_file and $transitions_file, don't contain the string 'states' or 'trans', respectively. You may have mixed them up."
    end

    # These contortions allow us to read only the first N columns, without parsing the rest.
    # This is (probably) faster, and more memory efficient. But also the ExoMol files sometimes
    # have various extra columns. Hopefully we can cound on the first three being consistent.
    raw_transitions = CSV.File(transitions_file; delim=" ", ignorerepeated=true, header=false) |>
                      TableOperations.select(:Column1, :Column2, :Column3) |>
                      DataFrame
    rename!(raw_transitions, :Column1 => :id_upper, :Column2 => :id_lower, :Column3 => :A)
    states = CSV.File(states_file; delim=" ", ignorerepeated=true, header=false) |>
             TableOperations.select(:Column1, :Column2, :Column3) |>
             DataFrame
    rename!(states, :Column1 => :id, :Column2 => :E_wavenumber, :Column3 => :g)

    # join the transitions and states tables on the id column to get the upper and lower level info
    transitions = leftjoin(raw_transitions, states; on=:id_upper => :id)
    rename!(transitions, :E_wavenumber => :wavenumber_upper, :g => :g_upper)
    leftjoin!(transitions, states; on=:id_lower => :id)
    rename!(transitions, :E_wavenumber => :wavenumber_lower, :g => :g_lower)

    # if the column is missing, the join didn't find a matching state
    if any(ismissing.(transitions.g_lower)) || any(ismissing.(transitions.g_upper))
        throw(ArgumentError("Some of the transitions in $transitions_file can't be mapped to states in $states_file"))
    end

    # Gray 4th ed, eq 11.12 (page 214) but with an extra factor of 1/4π for stradian vs unit sphere
    # difference of 1e16 is due to Å vs cm
    prefactor = (Korg.electron_mass_cgs * Korg.c_cgs) / (8π^2 * Korg.electron_charge_cgs^2)

    transitions.wavenumber = transitions.wavenumber_upper .- transitions.wavenumber_lower
    transitions.f = @. transitions.A * prefactor * transitions.g_upper /
                       (transitions.g_lower * transitions.wavenumber^2)
    transitions.log_gf = log10.(transitions.g_lower .* transitions.f)

    isotopic_correction = log10(prod(maximum(last.(collect(values(Korg.isotopic_abundances[Z]))))
                                     for Z in get_atoms(spec.formula)))
    @info "Applying isotopic correction of $isotopic_correction to all log gf values. (Assuming most abundant isotope for all atoms.)"
    transitions.log_gf .+= isotopic_correction

    transitions.E_lower = @. Korg.hplanck_eV * transitions.wavenumber_lower * Korg.c_cgs
    transitions.wavelength = 1.0 ./ transitions.wavenumber

    region = transitions[ll.<transitions.wavelength.*1e8.<ul, :]

    lines = map(eachrow(region)) do row
        Korg.Line(row.wavelength, row.log_gf, spec, row.E_lower)
    end |> reverse
    lines = lines[approximate_line_strength.(lines, T_line_strength).>line_strength_cutoff]
    sort!(lines; by=l -> l.wl)
    lines
end

"""
    approximate_line_strength(line::Line, T)

Approximate the line strength (`log10(gfλ) - θχ`, in arbitrary units) of a line at temperature
`T` (K).  This can be used to very quickly filter a linelist, and is used to filter very large
molecular linelists from ExoMol (see [`load_ExoMol_linelist`](@ref)).
"""
function approximate_line_strength(line::Line, T)
    line.log_gf + log10(line.wl) - log10(ℯ) * line.E_lower / (Korg.kboltz_eV * T)
end

"""
    read_linelist(filename; format="vald", isotopic_abundances=Korg.isotopic_abundances)

Parse a linelist file, returning a vector of [`Line`](@ref)s.

The `format` keyword argument can be used to specify one of these linelist formats
(default: `"vald"`):

  - `"vald"` for a [VALD](http://vald.astro.uu.se/%7Evald/php/vald.php) linelist.
    These can be either "short" or "long" format,
    "extract all" or "extract stellar".  Air wavelengths will automatically be converted into vacuum
    wavelengths, and energy levels will be automatically converted from cm``^{-1}`` to eV.
  - `"kurucz"` for an atomic or molecular [Kurucz linelist](http://kurucz.harvard.edu/linelists.html)
    (format=kurucz_vac if it uses vacuum wavelengths; be warned that Korg will not assume that
    wavelengths are vacuum below 2000 Å),
  - `"moog"` for a [MOOG linelist](http://www.as.utexas.edu/%7Echris/moog.html)
    (doesn't support broadening parameters or dissociation energies, assumed to be in vacuum wavelengths).
  - `"moog_air"` for a MOOG linelist in air wavelengths.
  - `"turbospectrum"` for a
    [Turbospectrum linelist](https://github.com/bertrandplez/Turbospectrum2019/blob/master/DOC/Readme-Linelist_format_v.19)
    in air wavelengths. Note that Korg doesn't make use of the (optional) orbital angular momentum quantum number, l,
    for the upper or lower levels, so it won't fall back on generic ABO recipes when the ABO
    parameters are not available.
    Korg's interpretation of the `fdamp` parameter is also slightly different from Turbospectrum's.
    See the documentation of the `vdW` parameter of [`Line`](@ref) for details.  Korg will error if
    encounters an Unsoeld fudge factor, which it does not support.
  - "turbospectrum_vac" for a Turbospectrum linelist in vacuum wavelengths.
  - "korg" for a Korg linelist (saved with hdf5). If the filename ends in `.h5`, this will be used
    by default.

For VALD and Turbospectrum linelists with isotope information available, Korg will scale log gf
values by isotopic abundance (unless VALD has already pre-scaled them), using isotopic abundances
from [NIST](https://www.nist.gov/pml/atomic-weights-and-isotopic-compositions-relative-atomic-masses)
([Korg.isotopic_abundances]).
To use custom isotopic abundances, just pass `isotopic_abundances` with the same structure:
a dict mapping atomic number to a dict mapping from atomic weight to abundance.

Be warned that for linelists which are pre-scaled for isotopic abundance, the estimation of
radiative broadening from log(gf) is not accurate.

See also: [`load_ExoMol_linelist`](@ref), [`save_linelist`](@ref).
"""
function read_linelist(fname::String;
                       format=endswith(fname, ".h5") ? "korg" : "vald",
                       isotopic_abundances=isotopic_abundances)
    format = lowercase(format)
    # special case for Korg linelists because it's an hdf5 file
    if format == "korg"
        return read_korg_linelist(fname)
    end
    # otherwise it's plain text
    linelist = open(fname) do f
        if startswith(format, "kurucz")
            vac = endswith(format, "_vac")
            # open a new reader so we dont chomp the first line
            firstline = open(first_nonempty_line, fname)
            if length(firstline) > 100
                parse_kurucz_linelist(f; vacuum=vac)
            else
                parse_kurucz_molecular_linelist(f; vacuum=vac)
            end
        elseif format == "vald"
            parse_vald_linelist(f, isotopic_abundances)
        elseif format == "moog"
            parse_moog_linelist(f, isotopic_abundances, true)
        elseif format == "moog_air"
            parse_moog_linelist(f, isotopic_abundances, false)
        elseif format == "turbospectrum"
            parse_turbospectrum_linelist(f, isotopic_abundances, false)
        elseif format == "turbospectrum_vac"
            parse_turbospectrum_linelist(f, isotopic_abundances, true)
        else
            throw(ArgumentError("$(format) is not a supported linelist format"))
        end
    end

    filter!(linelist) do line #filter triply+ ionized and hydrogen lines
        (0 <= line.species.charge <= 2) && (line.species != species"H_I")
    end

    #ensure linelist is sorted
    if !issorted(linelist; by=l -> l.wl)
        sort!(linelist; by=l -> l.wl)
    end

    linelist
end

first_nonempty_line(io) =
    while !eof(io)
        line = readline(io; keep=true)
        if !all(isspace, line)
            return line
        end
    end

#used to handle missing gammas in vald and kurucz lineslist parsers
tentotheOrMissing(x) = x == 0 ? missing : 10^x
idOrMissing(x) = x == 0 ? missing : x

function parse_kurucz_linelist(f; vacuum=false)
    lines = Line{Float64,Float64,Float64,Float64,Float64,Float64}[]
    for row in eachline(f)
        row == "" && continue #skip empty lines

        #some linelists have a missing column in the wavelenth region
        if length(row) == 159
            row = " " * row
        end

        #kurucz provides wavenumbers for "level 1" and "level 2", which is which is
        #determined by parity
        E_levels = map((row[25:36], row[53:64])) do s
            #abs because Kurucz multiplies predicted values by -1
            abs(parse(Float64, s)) * c_cgs * hplanck_eV
        end

        wl_transform = vacuum ? identity : air_to_vacuum

        push!(lines,
              Line(wl_transform(parse(Float64, row[1:11]) * 1e-7), #convert from nm to cm
                   parse(Float64, row[12:18]),
                   Species(row[19:24]),
                   min(E_levels...),
                   tentotheOrMissing(parse(Float64, row[81:86])),
                   tentotheOrMissing(parse(Float64, row[87:92])),
                   idOrMissing(parse(Float64, row[93:98]))))
    end
    lines
end

function parse_kurucz_molecular_linelist(f; vacuum=false)
    throw(ArgumentError("Kurucz linelists are not yet supported for molecules"))
    lines = Line[]
    for row in eachline(f)
        row == "" && continue #skip empty lines

        #kurucz provides wavenumbers for "level 1" and "level 2", which is which is
        #determined by parity
        E_levels = map((row[23:32], row[39:48])) do s
            #abs because Kurucz multiplies predicted values by -1
            abs(parse(Float64, s)) * c_cgs * hplanck_eV
        end

        wl_transform = vacuum ? identity : air_to_vacuum

        push!(lines,
              Line(wl_transform(parse(Float64, row[1:10]) * 1e-7), #convert from nm to cm
                   parse(Float64, row[11:17]),
                   Species(row[49:52]),
                   min(E_levels...)))
    end
    lines
end

function parse_vald_linelist(f, isotopic_abundances)
    lines = filter!(collect(eachline(f))) do line
        length(line) > 0 && line[1] != '#' # remove comments and empty lines
    end

    # ignore truncation warning
    if startswith(lines[1], " WARNING: Output was truncated to 100000 lines")
        lines = lines[2:end]
    end

    lines = replace.(lines, "'" => "\"") #replace single quotes with double

    # is this an "extract all" or an "extract stellar" linelist?
    extractall = !occursin(r"^\s+\d", lines[1])
    firstline = extractall ? 3 : 4
    header = lines[firstline-1]

    scale_isotopes = any(startswith.(lines, "* oscillator strengths were NOT scaled "))
    if !scale_isotopes && !any(startswith.(lines, "* oscillator strengths were scaled "))
        throw(ArgumentError("Can't parse linelist.  Can't detect whether log(gf)s are scaled by " *
                            "isotopic abundance."))
    end

    #we take the linelist to be long-format when the second line after the header starts with a
    #space or a quote followed a space.  In some linelists the quotes are there, but in others
    #they are not.
    shortformat = !(occursin(r"^\"? ", lines[firstline+1]))
    body = lines[firstline:(shortformat ? 1 : 4):end]
    body = body[1:findfirst(l -> l[1] != '\"' || !isuppercase(l[2]), body)-1]

    CSVheader = if shortformat && extractall
        ["species", "wl", "E_low", "loggf", "gamma_rad", "gamma_stark", "gamma_vdW", "lande",
            "reference"]
    elseif shortformat #extract stellar
        ["species", "wl", "E_low", "Vmic", "loggf", "gamma_rad", "gamma_stark", "gamma_vdW",
            "lande", "depth", "reference"]
    else #long format (extract all or extract stellar)
        ["species", "wl", "loggf", "E_low", "J_lo", "E_up", "J_up", "lower_lande", "upper_lande",
            "mean_lande", "gamma_rad", "gamma_stark", "gamma_vdW"]
    end
    body = CSV.File(reduce(vcat, codeunits.(body .* "\n")); header=CSVheader, delim=',',
                    silencewarnings=true)

    E_low = if contains(header, "cm") #convert E_low to eV if necessary
        body.E_low * c_cgs * hplanck_eV
    elseif contains(header, "eV")
        body.E_low
    else
        error("Can't parse linelist.  Can't determine energy units: " * E_col)
    end

    wl = 1e-8 * if contains(header, "air") #convert wls to vacuum if necessary
        air_to_vacuum.(body.wl)
    elseif contains(header, "vac")
        body.wl
    else
        error("Can't parse linelist.  Can't determine vac/air wls: " * header)
    end

    Δlog_gf = if scale_isotopes
        refs = if !shortformat #the references are on different lines
            # this line breaks the code formatter.
            # https://github.com/domluna/JuliaFormatter.jl/issues/860
            #! format: off
            lines[firstline+3 .+ ((0:length(body)-1) .* 4)]
            #! format: on
        else #references are in the last column
            body.reference
        end

        map(refs) do ref
            #find things that look like (16)O or (64)Ni in reference string
            regexp = r"\((?<isotope>\d\d?\d?)\)(?<elem>\p{Lu}\p{Ll}?)"
            #add up the adjustments to log(gf) from isotopic abundances (zero if no info is present)
            log_probs = map(findall(regexp, ref)) do r
                m = match(regexp, ref[r])
                log10(isotopic_abundances[atomic_numbers[m["elem"]]][parse(Int64, m["isotope"])])
            end
            sum([0; log_probs])
        end
    else
        0
    end

    gamma_rad = map(wl, body.loggf, body.gamma_rad) do lambda, loggf, gamma
        if gamma == 0
            approximate_radiative_gamma(lambda, loggf)
        else
            10^gamma
        end
    end

    Line.(wl, body.loggf .+ Δlog_gf, Species.(body.species), E_low, gamma_rad,
          tentotheOrMissing.(body.gamma_stark),
          idOrMissing.(body.gamma_vdW))
end

#it would be good to support moog linelists with broadening parameters?
function parse_moog_linelist(f, isotopic_abundances, vacuum_wavelengths)
    lines = collect(eachline(f))
    # The first line is ignored.  It's for human-readability only.
    linelist = map(lines[2:end]) do line
        toks = split(line)

        # special hanlding for the decimal part of species strings.  MOOG uses the first digit only
        # to represent the charge.  The rest contains isotopic info.
        dotind = findfirst('.', toks[2])
        spec = Species(toks[2][1:dotind+1])

        isostring = toks[2][dotind+2:end]
        #Note: this will fail if the atoms species code are not in order of atomic number.  This is always
        #the case in the linelists I've seen.
        Δ_log_gf = if isostring == "" || !isnothing(match(r"^0+$", isostring)) #if all 0s
            0.0
        else
            natoms = length(get_atoms(spec))
            @assert length(isostring) % natoms == 0
            digits_per = length(isostring) ÷ natoms
            map(get_atoms(spec), 1:digits_per:length(isostring)-digits_per+1) do el, i
                m = parse(Int, isostring[i:i+digits_per-1])
                if m in keys(isotopic_abundances[el])
                    log10(isotopic_abundances[el][m])
                else
                    @info "No isotopic abundance for $(atomic_symbols[el]) $m. Leaving the log(gf) unchanged. (Occured when parsing $line)"
                    0.0
                end
            end |> sum
        end

        wl = parse(Float64, toks[1]) * 1e-8 #convert Å to cm
        if !vacuum_wavelengths
            wl = air_to_vacuum(wl)
        end

        Line(wl,
             parse(Float64, toks[4]) + Δ_log_gf,
             spec,
             parse(Float64, toks[3]))
    end
    linelist
end

function parse_turbospectrum_linelist(fn, isotopic_abundances, vacuum)
    # https://github.com/bertrandplez/Turbospectrum2019/blob/master/DOC/Readme-Linelist_format_v.19

    lines = readlines(fn)
    species_headers = filter(1:length(lines)) do i
        i != length(lines) && lines[i][1] == '\'' && lines[i+1][1] == '\''
    end

    transitions_for_each_species = map(1:length(species_headers)) do header_line_ind
        first_line_ind = species_headers[header_line_ind]
        last_line_ind = if header_line_ind == length(species_headers)
            length(lines)
        else
            species_headers[header_line_ind+1] - 1
        end

        # species line might look like this (carrot is beginning of line):
        # ^'  26.000            '    1       2342
        # here, the 26 refers to Fe (works as everything else does for molecules).  The decimal part
        # is the isotope information, NOT THE CHARGE.  The "1" is the ionization starge, i.e. the
        # charge + 1. 2341 is the number of lines.

        species_line = lines[first_line_ind]
        m = match(r"'\s*(?<formula>\d+)\.(?<isostring>\d+)\s+'\s+(?<ion>\d+)\s+(?<n_lines>\d+)\s*",
                  species_line)
        formula = Formula(m["formula"])
        charge = parse(Int, m["ion"]) - 1
        spec = Korg.Species(formula, charge)
        n_lines = parse(Int, m["n_lines"])
        if last_line_ind - first_line_ind - 1 != n_lines
            error("Can't parse this line list.  The file says there are $n_lines lines for $spec, but I see $(last_line_ind - first_line_ind - 2) lines.")
        end

        isostring = m["isostring"]
        isotopic_Δ_loggf = map(get_atoms(spec), 1:3:length(isostring)-2) do el, i
            m = parse(Int, isostring[i:i+2])
            if m == 0 # no isotope specified for this constituent nucleus
                0.0
            else
                log10(isotopic_abundances[el][m])
            end
        end |> sum
        map(lines[first_line_ind+2:last_line_ind]) do line
            parse_turbospectrum_linelist_transition(spec, isotopic_Δ_loggf, line, vacuum)
        end
    end
    sort!(vcat(transitions_for_each_species...); by=l -> l.wl)
end

function parse_turbospectrum_linelist_transition(species, Δloggf, line, vacuum)
    # from the Turbospectrum docs (In practice linelists may have as few at 6 columns:
    #
    # For each line that follows:
    # col 1: lambda(A)
    # col 2: Elow(eV)
    # col 3: loggf
    # col 4: fdamp (see below)
    # col 5: gup
    # col 6: gamma_rad (if =0, gf-value is used to compute gamma_rad)
    # col 7: gamma_Stark (may be omitted)
    # col 8: s,p,d,f etc for upper level (or X), see fdamp
    # col 9: same for lower level
    # col 10: equivalent width, when needed (abundance determination in eqwidt run)
    # col 11: error in eqw
    # col 12: (in quotes) some text describing levels or whatever you like to include

    # there could be a comma separating tokens (and fortran would parse), but I've never seen it.
    toks = split(line)

    log_gf = parse(Float64, toks[3])
    wl = air_to_vacuum(parse(Float64, toks[1]) * 1e-8)
    gamma_rad = parse(Float64, toks[6])
    if gamma_rad == 0 || gamma_rad == 1
        gamma_rad = Korg.approximate_radiative_gamma(wl, log_gf)
    end

    # if toks[7] is present, but gamma_stark is skipped, it will be the l for the upper level.
    stark_log_gamma = if length(toks) < 7 || isnothing(tryparse(Float64, toks[7]))
        missing
    else
        tentotheOrMissing(tryparse(Float64, toks[7]))
    end
    Elower = parse(Float64, toks[2])

    wltrans = vacuum ? identity : air_to_vacuum
    wl = wltrans(parse(Float64, toks[1]) * 1e-8)

    fdamp = parse(Float64, toks[4])

    Line(wl,
         log_gf + Δloggf,
         species,
         Elower,
         gamma_rad,
         stark_log_gamma,
         fdamp)
end

"""
    save_linelist(path, linelist)

Save a Korg linelist (a `Vector{Line}`) to an HDF5 file which can be read by `read_linelist`.
"""
function save_linelist(path, linelist)
    vdW = [l.vdW for l in linelist]
    h5open(path, "w") do f
        attributes(f)["version"] = "2024-12-18"

        f["wl"] = [l.wl for l in linelist]
        attributes(f["wl"])["description"] = "Wavelength in cm"

        f["log_gf"] = [l.log_gf for l in linelist]
        attributes(f["log_gf"])["description"] = "Log of oscillator strength times statistical weight"

        f["formula"] = reduce(hcat, [l.species.formula.atoms for l in linelist])
        attributes(f["formula"])["description"] = "Array of atomic numbers representing molecular formula"

        f["charge"] = [l.species.charge for l in linelist]
        attributes(f["charge"])["description"] = "Ionization state (0=neutral, 1=singly ionized, etc)"

        f["species"] = [string(l.species) for l in linelist]
        attributes(f["species"])["description"] = "String representation of atomic/molecular species"

        f["E_lower"] = [l.E_lower for l in linelist]
        attributes(f["E_lower"])["description"] = "Lower energy level in eV"

        f["gamma_rad"] = [l.gamma_rad for l in linelist]
        attributes(f["gamma_rad"])["description"] = "Radiative damping parameter in rad/s"

        f["gamma_stark"] = [l.gamma_stark for l in linelist]
        attributes(f["gamma_stark"])["description"] = "Stark broadening parameter"

        f["vdW_1"] = first.(vdW)
        attributes(f["vdW_1"])["description"] = "First van der Waals broadening parameter"

        f["vdW_2"] = last.(vdW)
        attributes(f["vdW_2"])["description"] = "Second van der Waals broadening parameter"
    end
end

function read_korg_linelist(path)
    h5open(path, "r") do f
        species = map(eachcol(read(f["formula"])), read(f["charge"])) do atoms, charge
            i = findfirst(atoms .!= 0x0)
            @assert !isnothing(i)
            formula = Formula(atoms[i:end])
            Species(formula, charge)
        end
        vdW = tuple.(read(f["vdW_1"]), read(f["vdW_2"]))
        Line.(read(f["wl"]),
              read(f["log_gf"]),
              species,
              read(f["E_lower"]),
              read(f["gamma_rad"]),
              read(f["gamma_stark"]),
              vdW)
    end
end

"""
    get_VALD_solar_linelist()

Get a VALD "extract stellar" linelist produced at solar parameters, with the "threshold" value
set to 0.01.  It was downloaded on 2021-05-20. It is intended to be used for quick tests only.

If you use this in a paper, please [cite VALD appropriately](https://www.astro.uu.se/valdwiki/Acknowledgement).
"""
get_VALD_solar_linelist() = read_linelist(joinpath(_data_dir, "linelists",
                                                   "vald_extract_stellar_solar_threshold001.vald"))
# this should be rewritten to use save_linelist and read_linelist

"""
    get_APOGEE_DR17_linelist(; include_water=true)

The APOGEE DR 17 linelist.  It ranges from roughly 15,000 Å to 17,000 Å.  It is
nearly the same at the DR 16 linelist described in
[Smith+ 2021](https://ui.adsabs.harvard.edu/abs/2021AJ....161..254S/abstract).
"""
function get_APOGEE_DR17_linelist(; include_water=true)
    # this should be rewritten to use save_linelist and read_linelist
    dir = joinpath(_data_dir, "linelists", "APOGEE_DR17")

    atoms = read_linelist(joinpath(dir, "turbospec.20180901t20.atoms_no_ba");
                          format="turbospectrum")
    mols = read_linelist(joinpath(dir, "turbospec.20180901t20.molec"); format="turbospectrum")

    linelists = if include_water
        waterfile = joinpath(dir, "pokazatel_water_lines.h5")
        waterlines = Line.(Float64.(h5read(waterfile, "wl")),
                           Float64.(h5read(waterfile, "log_gf")),
                           Ref(species"H2O_I"),
                           Float64.(h5read(waterfile, "E_lower")),
                           Float64.(h5read(waterfile, "gamma_rad")))
        [atoms; mols; waterlines]
    else
        [atoms; mols]
    end

    sort!(linelists; by=l -> l.wl)
end

"""
    get_GALAH_DR3_linelist()

The GALAH [DR 3](https://www.galah-survey.org/dr3/overview/)
linelist (also used for [DR 4](https://github.com/svenbuder/GALAH_DR4)).
It ranges from roughly 4,675 Å to 7,930 Å.
This linelist is based on, but distinct from
[Heiter 2021](https://ui.adsabs.harvard.edu/abs/2021A%26A...645A.106H/).
See [Buder et al. 2021](https://ui.adsabs.harvard.edu/abs/2021MNRAS.506..150B%2F/abstract) for
details.
"""
function get_GALAH_DR3_linelist()
    # this should be rewritten to use save_linelist and read_linelist
    path = joinpath(_data_dir, "linelists", "GALAH_DR3", "galah_dr3_linelist.h5")
    h5open(path, "r") do f
        species = map(eachcol(read(f["formula"])), read(f["ionization"])) do atoms, ion
            formula = if atoms[2] == 0x0
                Formula(atoms[1])
            elseif atoms[3] == 0x0
                Formula(sort(atoms[1:2]))
            else
                Formula(sort(atoms))
            end
            Species(formula, ion - 1)
        end
        lines = Line.(Float64.(read(f["wl"])),
                      Float64.(read(f["log_gf"])),
                      species,
                      Float64.(read(f["E_lo"])),
                      tentotheOrMissing.(Float64.(read(f["gamma_rad"]))),
                      tentotheOrMissing.(Float64.(read(f["gamma_stark"]))),
                      idOrMissing.(Float64.(read(f["vdW"]))))
        filter!(lines) do line
            #take out the hydrogen lines
            line.species != species"H I"
        end
    end
end

"""
    get_GES_linelist()

The Gaia-ESO survey linelist from
[Heiter et al. 2021](https://ui.adsabs.harvard.edu/abs/2021A&A...645A.106H/abstract).  This linelist
contains > 15 million lines, which means that it can take a while to synthesize spectra.  If you
don't need molecular lines, you can set `include_molecules=false` to speed things up.

# Keyword Arguments

  - `include_molecules` (default: `true`): whether to include molecular lines.
"""
function get_GES_linelist(; include_molecules=true)
    # this should be rewritten to use save_linelist and read_linelist
    path = joinpath(artifact"Heiter_2021_GES_linelist",
                    "Heiter_et_al_2021_2022_06_17",
                    "Heiter_et_al_2021.h5")
    linelist = h5open(path, "r") do f
        each_species = [Species(s) for s in read(f["species"])]
        filter = ones(Bool, length(each_species))

        if !include_molecules
            filter .= [!ismolecule(s) for s in each_species]
        end

        Line.(Float64.(air_to_vacuum.(read(f["wl"])[filter])),
              Float64.(read(f["log_gf"])[filter]),
              each_species[filter],
              Float64.(read(f["E_lower"])[filter]),
              tentotheOrMissing.(Float64.(read(f["gamma_rad"])[filter])),
              tentotheOrMissing.(Float64.(read(f["gamma_stark"])[filter])),
              read(f["vdW"])[filter])
    end

    # see https://github.com/ajwheeler/Korg.jl/issues/356
    # there seem to be errors in the CH lines.  Many have very large log(gf) values.
    linelist = linelist[[!(l.species == Korg.species"CH" && l.log_gf > -1.9) for l in linelist]]
end

"""
    _load_alpha_5000_linelist([path])

Load the default linelist for calculating the absorption coefficient at 5000 Å.  This for internal
use when the provided linelist doesn't cover the region and a radiative transfer scheme using
τ_5000 is used.

This linelist loaded into `Korg._alpha_5000_default_linelist` when Korg is imported.
"""
function _load_alpha_5000_linelist(path=joinpath(_data_dir, "linelists", "alpha_5000",
                                                 "alpha_5000_lines.csv"))
    # this should be rewritten to use save_linelist and read_linelist
    csv = CSV.File(path)
    map(csv) do row
        vdW = if ',' in row.vdW
            σ, α = split(row.vdW[2:end-1], ',')
            (parse(Float64, σ), parse(Float64, α))
        else
            parse(Float64, row.vdW)
        end
        Line(row.wl, row.log_gf, Species(row.species), row.E_lower, row.gamma_rad, row.gamma_stark,
             vdW)
    end
end

"""
The default linelist for calculating the absorption coefficient at 5000 Å.  This for internal
use when the provided linelist doesn't cover the region and a radiative transfer scheme using
τ_5000 is used.

See also [`_load_alpha_5000_linelist`](@ref).
"""
const _alpha_5000_default_linelist = _load_alpha_5000_linelist()<|MERGE_RESOLUTION|>--- conflicted
+++ resolved
@@ -37,12 +37,7 @@
 
         This behavior is intended to mirror that of Turbospectrum as closely as possible.
 
-<<<<<<< HEAD
-
-    See [`approximate_gammas`](@ref) for more information on the default recipes for `gamma_stark` 
-=======
     See [`approximate_gammas`](@ref) for more information on the default recipes for `gamma_stark`
->>>>>>> 5fa04d63
     and `vdW`.
 
     Note the the "gamma" values here are FWHM, not HWHM, of the Lorenztian component of the line
@@ -51,7 +46,7 @@
 
         Line(line::line; kwargs...)
 
-    Construct a new `Line` by copying the values from an existing `Line`.  Any of the values can be 
+    Construct a new `Line` by copying the values from an existing `Line`.  Any of the values can be
     modified with keyword arguments, e.g. `Line(line, log_gf=0.0)`.
     """
     function Line(wl::F1, log_gf::F2, species::Species, E_lower::F3,
@@ -79,20 +74,6 @@
         end
 
         # if vdW is a tuple, assume it's (σ, α) from ABO theory
-<<<<<<< HEAD
-        # if it's a float, there are four possibilities
-        if !(vdW isa Tuple) #F6 will not be defined if vdW is missing
-            vdW = if vdW < 0
-                10^vdW  # if vdW is negative, assume it's log(γ_vdW) 
-            elseif vdW == 0
-                0.0  # if it's exactly 0, leave it as 0 (no vdW broadening)
-            elseif vdW < 1e-2
-                # if it's between 0 and 1e-2, assume it's γ_vdW
-                vdW
-            elseif vdW < 20
-                # if it's between 0 and 20, assume it's a fudge factor for the Unsoeld approximation
-                vdW * 10^(approximate_gammas(wl, species, E_lower)[2])
-=======
         # if it's a float, there are four possibilities (one of which is a packed tuple)
         # this assert is for my sanity.
         @assert !ismissing(vdW) && !(!(vdW isa Tuple) && isnan(vdW))
@@ -104,9 +85,8 @@
             elseif 0 < vdW < 20
                 # if it's between 0 and 20, assume it's a fudge factor for the Unsoeld approximation
                 vdW = (vdW * 10^(approximate_gammas(wl, species, E_lower)[2]), -1.0)
->>>>>>> 5fa04d63
             else #if it's >= 20 assume it's packed ABO params
-                (floor(vdW) * bohr_radius_cgs * bohr_radius_cgs, vdW - floor(vdW))
+                vdW = (floor(vdW) * bohr_radius_cgs * bohr_radius_cgs, vdW - floor(vdW))
             end
         end
 
