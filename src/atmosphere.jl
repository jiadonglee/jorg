# used when downloading model atmosphere archive
using ProgressMeter: Progress, update!, finish!
using Pkg.Artifacts: @artifact_str
import Interpolations
 
abstract type ModelAtmosphere end

struct PlanarAtmosphereLayer{F1, F2, F3, F4, F5}
    tau_5000::F1                #dimensionless (used for legacy radiative transfer)
    z::F2                       #cm
    temp::F3                    #K
    electron_number_density::F4 #cm^-3
    number_density::F5          #cm^-3
end

struct PlanarAtmosphere{F1, F2, F3, F4, F5} <: ModelAtmosphere
    layers::Vector{PlanarAtmosphereLayer{F1, F2, F3, F4, F5}}
end

struct ShellAtmosphereLayer{F1, F2, F3, F4, F5}
    tau_5000::F1                #dimensionless (used for legacy radiative transfer)
    z::F2                       #cm
    temp::F3                    #K
    electron_number_density::F4 #cm^-3
    number_density::F5          #cm^-3
end

struct ShellAtmosphere{F1, F2, F3, F4, F5, F6} <: ModelAtmosphere
    layers::Vector{ShellAtmosphereLayer{F1, F2, F3, F4, F5}}
    R::F6 #the radius of the star where τ_ros == 1, i.e. the photosphere (not the top)
end

"""
    PlanarAtmosphere(atm::ShellAtmosphere)

Construct a planar atmosphere with the data from a shell atmosphere.  Mostly useful for testing.
"""
function PlanarAtmosphere(atm::ShellAtmosphere)
    PlanarAtmosphere([PlanarAtmosphereLayer(l.tau_5000, l.z, l.temp, l.electron_number_density, 
                                            l.number_density) for l in atm.layers])
end

"""
    ShellAtmosphere(atm::PlanarAtmosphere, R)

Construct a shell atmosphere with the data from a planar atmosphere and an outer radius.  Mostly 
useful for testing.
"""
function ShellAtmosphere(atm::PlanarAtmosphere, R)
    ShellAtmosphere([ShellAtmosphereLayer(l.tau_5000, l.z, l.temp, l.electron_number_density, 
                                          l.number_density) for l in atm.layers], R)
end

#pretty-printing
function Base.show(io::IO, m::MIME"text/plain", atm::A) where A <: ModelAtmosphere
    print(io, "$(A) with $(length(atm.layers)) layers")
end

"""   
    get_tau_5000s(atm::ModelAtmosphere) = [l.tau_5000 for l in atm.layers]

This is a convienince functions for making plots, etc.  Note that it doesn't access quantities in a 
memory-efficient order.
"""
get_tau_5000s(atm::ModelAtmosphere) = [l.tau_5000 for l in atm.layers]
"""
   get_zs(atm::ModelAtmosphere) = [l.z for l in atm.layers]

This is a convienince functions for making plots, etc.  Note that it doesn't access quantities in a 
memory-efficient order.
"""
get_zs(atm::ModelAtmosphere) = [l.z for l in atm.layers]
"""
   get_temps(atm::ModelAtmosphere) = [l.temp for l in atm.layers]

This is a convienince functions for making plots, etc.  Note that it doesn't access quantities in a 
memory-efficient order.
"""
get_temps(atm::ModelAtmosphere) = [l.temp for l in atm.layers]
"""
   get_electron_number_densities(atm::ModelAtmosphere) = [l.electron_number_density for l in atm.layers]

This is a convienince functions for making plots, etc.  Note that it doesn't access quantities in a 
memory-efficient order.
"""
get_electron_number_densities(atm::ModelAtmosphere) = [l.electron_number_density for l in atm.layers]
"""
    get_number_densities(atm::ModelAtmosphere) = [l.number_density for l in atm.layers]

This is a convienince functions for making plots, etc.  Note that it doesn't access quantities in a 
memory-efficient order.
"""
get_number_densities(atm::ModelAtmosphere) = [l.number_density for l in atm.layers]
"""
    get_gas_pressures(atm::ModelAtmosphere) 

This is a convienince functions for making plots, etc.  Note that it doesn't access quantities in a
memory-efficient order.
"""
get_gas_pressures(atm) = [l.number_density * kboltz_cgs * l.temp for l in atm.layers]

"""
    read_model_atmosphere(filename)

Parse the provided model atmosphere file in MARCS ".mod" format.  Returns either a 
`PlanarAtmosphere` or a `ShellAtmosphere`.
"""
function read_model_atmosphere(fname::AbstractString) :: ModelAtmosphere
    open(fname) do f
        #these files are small, so it's not a big deal to load them entirely into memory
        lines = collect(eachline(f)) 
        
        Rind = findfirst(occursin.("adius", lines)) # {rR}adius has uncertain capitalization
        if isnothing(Rind)
            throw(ArgumentError("Can't parse .mod file:  can't detect radius." * 
                                " (should be 1.0 for plane-parallel atmospheres.)"))
        end
        R = parse(Float64, split(lines[Rind])[1])
        planar = R == 1

        i = findfirst(occursin.("Number of depth points", lines))
        if isnothing(i)
            throw(ArgumentError("Can't parse .mod file: can't detect number of layers."))
        end
        nlayers = parse(Int, split(lines[i])[1])

        header = findfirst(occursin.("lgTauR", lines))
        if isnothing(header)
            throw(ArgumentError("Can't parse .mod file: can't find header."))
        end

        layers = map(lines[header+1:header+nlayers]) do line 
            logτ5 = parse(Float64, line[11:17])
            depth = parse(Float64, line[19:28])
            temp = parse(Float64, line[30:36])
            Pe = parse(Float64, line[39:48])
            Pg = parse(Float64, line[49:60])

            # round negative pressures to 0
            Pe = Pe * (Pe > 0)
            Pg = Pg * (Pg > 0)

            nₑ = Pe / (temp*kboltz_cgs) # electron number density
            n = Pg/ (temp*kboltz_cgs)   # total number density

            if planar
                PlanarAtmosphereLayer(10^logτ5, -depth, temp, nₑ, n)
            else
                ShellAtmosphereLayer(10^logτ5, -depth, temp, nₑ, n)
            end
        end

        if planar
            PlanarAtmosphere(layers)
        else
            ShellAtmosphere(layers, R)
        end
     end
end

# used for the standard and low-metallicity grids.  Lazy linear interp is used for these, so it's 
# just a matter of reading the data and setting up the mmap.
function _prepare_linear_atmosphere_archive(path)
    h5open(path, "r") do f
        grid = HDF5.readmmap(f["grid"])
        params = read(f["grid_parameter_names"])
        @assert params == ["Teff", "logg", "metallicity", "alpha", "carbon"][1:length(params)]
        nodes = [read(f["grid_values/$i"]) for i in 1:length(params)]
        nodes, grid
    end
end
_sdss_marcs_atmospheres = let 
    # note to self: don't put files in a directory before you tarball it next time.  It's redundant!
    path = joinpath(artifact"SDSS_MARCS_atmospheres_v2", "SDSS_MARCS_atmospheres", "SDSS_MARCS_atmospheres.h5")
    _prepare_linear_atmosphere_archive(path)
end
_low_Z_marcs_atmospheres = let 
    path = joinpath(artifact"MARCS_metal_poor_atmospheres", "MARCS_metal_poor_atmospheres", "MARCS_metal_poor_atmospheres.h5")
    _prepare_linear_atmosphere_archive(path)
end

# cubic interp is used for the cool dwarfs, so we need to set up the interpolator. This takes more 
# cpu/memory.
function _prepare_cool_dwarf_atm_archive(grid, nodes)
    nodes_ranges = [range(first(n), last(n), length(n)) for n in nodes]   
    @assert all(nodes_ranges .== nodes)

    nlayers = size(grid, 1)
    knots = tuple(1f0:nlayers, 1f0:5f0, nodes_ranges...)

    itp = Interpolations.scale(Interpolations.interpolate(
        grid, (Interpolations.NoInterp(),
               Interpolations.NoInterp(),
               Interpolations.BSpline(Interpolations.Cubic()),
               Interpolations.BSpline(Interpolations.Cubic()), 
               Interpolations.BSpline(Interpolations.Cubic()),
               Interpolations.BSpline(Interpolations.Cubic()),
               Interpolations.BSpline(Interpolations.Cubic()))),
          knots)
    itp, nlayers
end
const _cool_dwarfs_atm_itp = let 
    path = joinpath(artifact"resampled_cool_dwarf_atmospheres", "resampled_cool_dwarf_atmospheres", "resampled_cool_dwarf_atmospheres.h5")
    grid, nodes = h5open(path, "r") do f
        read(f["grid"]), [read(f["grid_values/$i"]) for i in 1:5]
    end
    _prepare_cool_dwarf_atm_archive(grid, nodes)
end

"""
    interpolate_marcs(Teff, logg, A_X; kwargs...)
    interpolate_marcs(Teff, logg, m_H=0, alpha_m=0, C_m=0; kwargs...)

Returns a model atmosphere computed by interpolating models from [MARCS](https://marcs.astro.uu.se/)
((Gustafsson+ 2008)[https://ui.adsabs.harvard.edu/abs/2008A&A...486..951G/abstract]).
Along with `Teff` and `logg`, the atmosphere is specified by `m_H`, `alpha_m`, and `C_m`, which can 
be automatically determined from an `A_X` abundance vector (the recommended method, 
see [`format_A_X`](@ref)). Note that the MARCS atmosphere models were constructed with the 
Grevesse+ 2007 solar abundances (`Korg.grevesse_2007_solar_abundances`). This is handled 
automatically when `A_X` is provided.

`interpolate_marcs` uses three different interpolation schemes for different stellar parameter
regimes. In the standard case the model atmosphere grid is [the one generated for
SDSS](https://dr17.sdss.org/sas/dr17/apogee/spectro/speclib/atmos/marcs/MARCS_v3_2016/Readme_MARCS_v3_2016.txt),
transformed and linearly interpolated. For cool dwarfs (`Teff` ≤ 4000 K, `logg` ≥ 3.5), the grid is
resampled onto unchanging `tau_5000` values and interpolated with a cubic spline. For
low-metallicity models (-5 ≤ `m_H` < -2.5), a grid of standard composition (i.e. fixed alpha and C)
atmospheres is used.  (The microturbulence is 1km/s for dwarfs and 2km/s for giants and the mass for
spherical models is 1 solar mass.) The interpolation method is the same as in the standard case. See
[Wheeler+ 2024](https://ui.adsabs.harvard.edu/abs/2023arXiv231019823W/abstract) for more details and
a discussion of errors introduced by model atmosphere interpolation. (Note that the cubic scheme for
cool dwarfs is referred to as not-yet-implemented in the paper but is now available.)

# keyword arguments
- `spherical`: whether or not to return a ShellAtmosphere (as opposed to a PlanarAtmosphere).  By 
  default true when `logg` < 3.5.
- `solar_abundances`: (default: `grevesse_2007_solar_abundances`) The solar abundances to use when 
  `A_X` is provided instead of `M_H`, `alpha_M`, and `C_M`. The default is chosen to match that of 
  the atmosphere grid, and if you change it you are likely trying to do something else.
- `clamp_abundances`: (default: `false`) allowed only when specifying `A_X`. Whether or not to 
   clamp the abundance parameters to be within range to avoid throwing an out of bounds error.
- `perturb_at_grid_values` (default: `true`): whether or not to add or a subtract a very small 
   number to each parameter which is exactly at a grid value. This prevents null derivatives, which 
   can cause problems for minimizers. 
- `resampled_cubic_for_cool_dwarfs` (default: `true`): whether or not to used specialized method for cool dwarfs.
- `archives`: A tuple containing the atmosphere grids to use.  For testing purposes.
"""
function interpolate_marcs(Teff, logg, A_X::AbstractVector{<:Real}; 
                           solar_abundances=grevesse_2007_solar_abundances, 
                           clamp_abundances=false, 
                           archives=(_sdss_marcs_atmospheres, _cool_dwarfs_atm_itp, _low_Z_marcs_atmospheres),
                           kwargs...)
<<<<<<< HEAD
    m_H =  get_metals_H(A_X; solar_abundances=solar_abundances) 
=======

    m_H = get_metals_H(A_X; solar_abundances=solar_abundances, 
                       alpha_elements=[6 ; default_alpha_elements]) # ignore C in addition to alphas
>>>>>>> 2a14ca23
    alpha_H = get_alpha_H(A_X; solar_abundances=solar_abundances)
    alpha_m = alpha_H - m_H
    C_H = A_X[6] - solar_abundances[6]
    C_m = C_H - m_H

    if clamp_abundances
        standard_nodes = archives[1][1]
        low_Z_nodes = archives[3][1]
        m_H = clamp(m_H, low_Z_nodes[3][1], standard_nodes[3][end])
        alpha_m = clamp(alpha_m, standard_nodes[4][1], standard_nodes[4][end])
        C_m = clamp(C_m, standard_nodes[5][1], standard_nodes[5][end])
    end

    if m_H < -2.5
        # these are the only values allowed for low-metallicity models
        alpha_m = 0.4
        C_m = 0
    end

    interpolate_marcs(Teff, logg, m_H, alpha_m, C_m; archives=archives, kwargs...)
end
function interpolate_marcs(Teff, logg, m_H=0, alpha_m=0, C_m=0; spherical=logg < 3.5, 
                           perturb_at_grid_values=true, resampled_cubic_for_cool_dwarfs=true,
                           archives=(_sdss_marcs_atmospheres, _cool_dwarfs_atm_itp, _low_Z_marcs_atmospheres))
    # cool dwarfs
    if Teff <= 4000 && logg >= 3.5 && m_H >= -2.5 && resampled_cubic_for_cool_dwarfs
        itp, nlayers = archives[2]
        atm_quants = itp(1:nlayers, 1:5, Teff, logg, m_H, alpha_m, C_m)
        PlanarAtmosphere(PlanarAtmosphereLayer.(
            atm_quants[:, 4],
            sinh.(atm_quants[:, 5]), 
            atm_quants[:, 1],
            exp.(atm_quants[:, 2]), 
            exp.(atm_quants[:, 3])))
    else
        # low metallicity
        if m_H < -2.5
            nodes, grid = archives[3]
            if alpha_m != 0.4 || C_m != 0
                throw(ArgumentError("For low metallicities ([m_H < -2.5]), it is required that alpha_M = 0.4 and C_M = 0"))
            end
            params = [Teff, logg, m_H]
            param_names = ["Teff", "log(g)", "[M/H]"]
        # standard 
        else
            nodes, grid = archives[1]
            params = [Teff, logg, m_H, alpha_m, C_m]
            param_names = ["Teff", "log(g)", "[M/H]", "[alpha/M]", "[C/metals]"]
        end

        atm_quants = lazy_multilinear_interpolation(params, nodes, grid, param_names=param_names, 
                                                    perturb_at_grid_values=perturb_at_grid_values)

        # grid atmospheres are allowed to have to NaNs to represent layers that should be dropped. 
        nanmask = .! isnan.(atm_quants[:, 4]) # any column will do. This is τ_5000.

        if spherical
            R = sqrt(G_cgs * solar_mass_cgs / 10^(logg)) 
            ShellAtmosphere(ShellAtmosphereLayer.(atm_quants[nanmask, 4], 
                                                  sinh.(atm_quants[nanmask, 5]), 
                                                  atm_quants[nanmask, 1],
                                                  exp.(atm_quants[nanmask, 2]), 
                                                  exp.(atm_quants[nanmask, 3])), R)
        else
            PlanarAtmosphere(PlanarAtmosphereLayer.(atm_quants[nanmask, 4], 
                                                   sinh.(atm_quants[nanmask, 5]), 
                                                   atm_quants[nanmask, 1],
                                                   exp.(atm_quants[nanmask, 2]), 
                                                   exp.(atm_quants[nanmask, 3])))
        end
    end
end
# handle the case where Teff, logg, and [m/H] are integers. As long as not all (interpolated) params 
# are passed in as integers, there's no problem. 
interpolate_marcs(Teff::Int, logg::Int, m_H::Int, args...; kwargs...) = interpolate_marcs(Float64(Teff), args...; kwargs...)<|MERGE_RESOLUTION|>--- conflicted
+++ resolved
@@ -250,13 +250,10 @@
                            clamp_abundances=false, 
                            archives=(_sdss_marcs_atmospheres, _cool_dwarfs_atm_itp, _low_Z_marcs_atmospheres),
                            kwargs...)
-<<<<<<< HEAD
-    m_H =  get_metals_H(A_X; solar_abundances=solar_abundances) 
-=======
-
-    m_H = get_metals_H(A_X; solar_abundances=solar_abundances, 
+
+
+    m_H =  get_metals_H(A_X; solar_abundances=solar_abundances, 
                        alpha_elements=[6 ; default_alpha_elements]) # ignore C in addition to alphas
->>>>>>> 2a14ca23
     alpha_H = get_alpha_H(A_X; solar_abundances=solar_abundances)
     alpha_m = alpha_H - m_H
     C_H = A_X[6] - solar_abundances[6]
