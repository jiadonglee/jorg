using SpecialFunctions: expint
import ..ContinuumOpacity

"""
    synthesize(atm, linelist, λs, [metallicity, [alpha]]; abundances=Dict())

Solve the transfer equation in the model atmosphere `atm` with the transitions in `linelist` at the 
wavelengths `λs` [Å] to get the resultant astrophysical flux at each wavelength.

Other arguments:
- `metallicity`, i.e. [metals/H] is log_10 solar relative
- `vmic` (default: 0) is the microturbulent velocity, ξ, in km/s.
- `abundances` are A(X) format, i.e. A(x) = log_10(n_X/n_H), where n_X is the number density of X.
- `line_window` (default: 10): the farthest any line can be from the provide wavelenth range range
   before it is discarded (in Å).
Uses solar abundances scaled by `metallicity` and for those not provided.
"""
function synthesize(atm, linelist, λs::AbstractVector{F}, metallicity::F=0.0; vmic=1.0, 
                    abundances=Dict(), line_window::F=10.0) where F <: AbstractFloat
    #work in cm
    λs = λs * 1e-8

    #remove lines outside of wavelength range. Note that this is not passed to line_absorption 
    #because that will hopefully be set dynamically soon
    nlines = length(linelist)
<<<<<<< HEAD
    filter!(l-> λs[1] - line_window*1e-8 <= l.wl <= λs[end] + line_window*1e-8, linelist)
=======
    linelist = filter(l-> λs[1] - line_window <= l.wl <= λs[end] + line_window, linelist)
>>>>>>> efc18278
    if length(linelist) != nlines
        @info "omitting $(nlines - length(linelist)) lines which fall outside the wavelength range"
    end

    #all the elements involved in either line or continuum opacity
    elements = Set(get_elem(l.species) for l in linelist) ∪ Set(["H", "He"])

    impotent = setdiff(Set(keys(abundances)), elements)
    if length(impotent) > 0
        @warn "Abundanc(es) for $(impotent) is specified but not in line list."
    end

    abundances = get_absolute_abundances(elements, metallicity, abundances)

    #the absorption coefficient, α, for each wavelength and atmospheric layer
    α = Matrix{F}(undef, length(atm), length(λs))
    for (i, layer) in enumerate(atm)
        number_densities = per_species_number_density(layer.number_density, layer.electron_density,
                                                      layer.temp, abundances)

        α[i, :] = line_absorption(linelist, λs, layer.temp, number_densities, atomic_masses, 
                                  partition_funcs, ionization_energies, vmic*1e5)

        α[i, :] += (total_continuum_opacity(c_cgs ./ λs, layer.temp, layer.electron_density, 
                                           layer.density, number_densities, partition_funcs) *
                    layer.density)
    end

    #the thickness of each atmospheric layer 
    Δcolmass = diff((l->l.colmass).(atm))
    Δs = 0.5([0 ; Δcolmass] + [Δcolmass; Δcolmass[end]]) ./ (l->l.density).(atm)

    τ = cumsum(α .* Δs, dims=1) #optical depth at each layer at each wavelenth

    source_fn = blackbody.((l->l.temp).(atm), λs')

    #This isn't the standard solution to the transfer equation.
    #The exponential integral function, expint, captures the integral over the disk of the star to 
    #get the emergent astrophysical flux. I was made aware of this form of the solution, by
    #Edmonds+ 1969 (https://ui.adsabs.harvard.edu/abs/1969JQSRT...9.1427E/abstract).
    #You can verify it by substituting the variable of integration in the exponential integal, t,
    #with mu=1/t.
    flux = map(zip(eachcol(τ), eachcol(source_fn))) do (τ_λ, S_λ)
        trapezoid_rule(τ_λ, S_λ .* expint.(2, τ_λ))
    end

    #return the solution, along with other quantities across wavelength and atmospheric layer.
    #idk whether we should return this extra stuff long-term, but it's useful for debugging
    (flux=flux, alpha=α, tau=τ, source_fn=source_fn)
end

"""
Calculate N_X/N_total for each X in `elements` given some `specified_abundances`, A(X).  Use the 
metallicity [X/H] to calculate those remaining from the solar values (except He).
"""
function get_absolute_abundances(elements, metallicity, A_X::Dict)::Dict
    if "H" in keys(A_X)
        throw(ArgumentError("A(H) set, but A(H) = 12 by definition. Adjust \"metallicity\" and "
                           * "\"abundances\" to implicitly set the amount of H"))
    end

    #populate dictionary of absolute abundaces
    abundances = Dict()
    for elem in elements
        if elem == "H"
            abundances[elem] = 1.0
        elseif elem in keys(A_X)
            abundances[elem] = 10^(A_X[elem] - 12.0)
        else
            #I'm accessing the module global solar_abundances here, but it doesn't make sense to 
            #make this an optional argument because this behavior can be completely overridden by 
            #specifying all abundances explicitely.
            Δ = elem == "He" ? 0.0 : metallicity
            abundances[elem] = 10^(solar_abundances[elem] + Δ - 12.0)
        end
    end
    #now normalize so that sum(N_x/N_total) = 1
    total = sum(values(abundances)) + sum([0; [10^(solar_abundances[elem] + metallicity - 12)
                                               for elem in atomic_symbols if ! (elem in elements)]])
    for elem in keys(abundances)
        abundances[elem] /= total
    end
    abundances
end

"""
Return a `Dict` which maps each species (i.e. Ba II) to number density [cm^-3]
- `nₜ` the number density of atoms and mollecules in cm^-3
- `nₑ` the number density of electrons in cm^-3
- `temp` the termperature in K
- `abundances` should be a `Dict` mapping species to absolute abundances between 0 and 1.
"""
function per_species_number_density(nₜ::Flt, nₑ::Flt, temp::Flt, abundances::Dict
                                   ) where Flt <: AbstractFloat
    #calculate the number density of each species
    n_densities = Dict()
    for (elem, abund) in abundances
        if elem == "H"
            #I'm not very happy with this, but I'm not sure what a better way to handle H is
            weights = saha(ionization_energies["H"], [partition_funcs["H_I"], 
                                                      partition_funcs["H_II"]],temp, nₑ)
            n_densities["H_I"] = nₜ * abund * weights[1]
            n_densities["H_II"] = nₜ * abund * weights[2]
        else
            weights = saha(ionization_energies[elem], 
                           [partition_funcs[elem * "_I"], partition_funcs[elem * "_II"], 
                              partition_funcs[elem * "_III"]], 
                           temp, nₑ)
            n_densities[elem * "_I"]   = nₜ * abund * weights[1]
            n_densities[elem * "_II"]  = nₜ * abund * weights[2]
            n_densities[elem * "_III"] = nₜ * abund * weights[3]
        end
    end
    n_densities
end

"""
The total continuum opacity, κ, at many frequencies, ν.

- `νs` are frequencies in Hz
- `T` is temperature in K
- `nₑ` is the electron number density in cm^-3
- `ρ` is the density in g cm^-3 
- `number_densities` is a `Dict` mapping each species to its number density
- `partition_funcs` is a `Dict mapping each species to its partition function
"""
function total_continuum_opacity(νs::Vector{F}, T::F, nₑ::F, ρ::F, number_densities::Dict, 
                                 partition_funcs::Dict) where F <: AbstractFloat
    κ = zeros(F, length(νs))

    #TODO check all arguments

    #Hydrogen continuum opacities
    nH_I = number_densities["H_I"]
    nH_I_div_U = nH_I / partition_funcs["H_I"](T)
    κ += ContinuumOpacity.H_I_bf.(nH_I_div_U, νs, ρ, T) 
    κ += ContinuumOpacity.H_I_ff.(number_densities["H_II"], nₑ, νs, ρ, T)
    κ += ContinuumOpacity.Hminus_bf.(nH_I_div_U, nₑ, νs, ρ, T)
    κ += ContinuumOpacity.Hminus_ff.(nH_I_div_U, nₑ, νs, ρ, T)
    #TODO fix
    #κ += ContinuumOpacity.H2plus_bf_and_ff.(nH_I_div_U, number_densities["H_II"], νs, ρ, T)
    
    #He continuum opacities
    κ += ContinuumOpacity.He_II_bf.(number_densities["He_II"]/partition_funcs["He_II"](T), νs, ρ, T)
    #κ += ContinuumOpacity.He_II_ff.(number_densities["He_III"], nₑ, νs, ρ, T)
    κ += ContinuumOpacity.Heminus_ff.(number_densities["He_I"]/partition_funcs["He_I"](T), 
                                      nₑ, νs, ρ, T)
    
    #electron scattering
    κ .+= ContinuumOpacity.electron_scattering(nₑ, ρ)
    
    κ
end


"""
    blackbody(T, λ)

The value of the Planck blackbody function for temperature `T` at wavelength `λ`.
"""
function blackbody(T, λ)
    h = hplanck_cgs
    c = c_cgs
    k = kboltz_cgs

    2*h*c^2/λ^5 * 1/(exp(h*c/λ/k/T) - 1)
end

"""
    trapezoid_rule(xs, fs)

Approximate the integral from x₁ to x₂ of f(x) with the trapezoid rule given x-values `xs` and f(x)
values `fs`.

This should be good enough to numerically solve the transport equation, since model atmospheres
usually have carefully chosen knots.  We probably want to add higher-order aproximations later.
"""
function trapezoid_rule(xs, fs)
    Δs = diff(xs)
    weights = [0 ; Δs] + [Δs ; 0]
    sum(0.5 * weights .* fs)
end<|MERGE_RESOLUTION|>--- conflicted
+++ resolved
@@ -23,11 +23,7 @@
     #remove lines outside of wavelength range. Note that this is not passed to line_absorption 
     #because that will hopefully be set dynamically soon
     nlines = length(linelist)
-<<<<<<< HEAD
-    filter!(l-> λs[1] - line_window*1e-8 <= l.wl <= λs[end] + line_window*1e-8, linelist)
-=======
-    linelist = filter(l-> λs[1] - line_window <= l.wl <= λs[end] + line_window, linelist)
->>>>>>> efc18278
+    linelist = filter(l-> λs[1] - line_window*1e-8 <= l.wl <= λs[end] + line_window*1e-8, linelist)
     if length(linelist) != nlines
         @info "omitting $(nlines - length(linelist)) lines which fall outside the wavelength range"
     end
