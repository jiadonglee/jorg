--- conflicted
+++ resolved
@@ -22,25 +22,6 @@
 tan_unscale(p, lower, upper) = (atan(p) / π + 0.5) * (upper - lower) + lower
 
 # these are the parameters which are scaled by tan_scale
-<<<<<<< HEAD
-const tan_scale_params = Dict(
-    "epsilon" => (0, 1),
-    "cntm_offset" => (-0.5, 0.5),
-    "cntm_slope" => (-0.1, 0.1),
-    # we can't get these directly from Korg.get_atmosphere_archive() because it will fail in the 
-    # test environment, but they are simply the boundaries of the SDSS marcs grid used by
-    # Korg.interpolate_marcs.
-    "Teff" => (2800, 8000),
-    "logg" => (-0.5, 5.5),
-    "m_H" => (-5, 1),
-    # this allows all the atmospheres supported by the grid, but also many that are not.
-    # alpha will be clamped to the nearest supported value.
-    "alpha_H" => (-3.5, 2),
-    map(Korg.atomic_symbols) do el
-        el => (-10, +4)
-    end...
-)
-=======
 const tan_scale_params = Dict("epsilon" => (0, 1),
                               "cntm_offset" => (-0.5, 0.5),
                               "cntm_slope" => (-0.1, 0.1),
@@ -56,7 +37,6 @@
                               map(Korg.atomic_symbols) do el
                                   el => (-10, +4)
                               end...)
->>>>>>> 1ad9f48d
 
 """
 Rescale each parameter so that it lives on (-∞, ∞).
@@ -102,16 +82,12 @@
                                  perturb_at_grid_values=true)
 
     sol = Korg.synthesize(atm, linelist, A_X, synthesis_wls; vmic=params["vmic"], line_buffer=0,
-        electron_number_density_warn_threshold=Inf, synthesis_kwargs...)
+                          electron_number_density_warn_threshold=Inf, synthesis_kwargs...)
 
     # apply cntm adjustments
     central_wavelength = (sol.wavelengths[begin] + sol.wavelengths[end]) / 2
-<<<<<<< HEAD
-    cntm_adjustment = 1 .- params["cntm_offset"] .- params["cntm_slope"] * (sol.wavelengths .- central_wavelength)
-=======
     cntm_adjustment = 1 .- params["cntm_offset"] .-
                       params["cntm_slope"] * (sol.wavelengths .- central_wavelength)
->>>>>>> 1ad9f48d
     F = sol.flux ./ (sol.cntm .* cntm_adjustment)
 
     F = Korg.apply_rotation(F, synthesis_wls, params["vsini"], params["epsilon"])
@@ -125,18 +101,12 @@
 are inserted into fixed_params
 """
 function validate_params(initial_guesses::AbstractDict, fixed_params::AbstractDict;
-<<<<<<< HEAD
-    required_params=["Teff", "logg"],
-    default_params=Dict("m_H" => 0.0, "vsini" => 0.0, "vmic" => 1.0, "epsilon" => 0.6, "cntm_offset" => 0.0, "cntm_slope" => 0.0),
-    allowed_params=Set(["alpha_H"; required_params; keys(default_params)...; Korg.atomic_symbols]))
-=======
                          required_params=["Teff", "logg"],
                          default_params=Dict("m_H" => 0.0, "vsini" => 0.0, "vmic" => 1.0,
                                              "epsilon" => 0.6, "cntm_offset" => 0.0,
                                              "cntm_slope" => 0.0),
                          allowed_params=Set(["alpha_H"; required_params; keys(default_params)...;
                                              Korg.atomic_symbols]))
->>>>>>> 1ad9f48d
     # convert all parameter values to Float64
     initial_guesses = Dict(string(p[1]) => Float64(p[2]) for p in pairs(initial_guesses))
     fixed_params = Dict(string(p[1]) => Float64(p[2]) for p in pairs(fixed_params))
@@ -174,17 +144,11 @@
 end
 
 # make it possible to use dicts instead of NamedTuples for the python people
-<<<<<<< HEAD
-validate_params(initial_guesses::AbstractDict, fixed_params::NamedTuple; kwargs...) =
-    validate_params(initial_guesses, _namedtuple_to_dict(fixed_params); kwargs...)
-validate_params(initial_guesses::NamedTuple, fixed_params=AbstractDict{String,Float64}(); kwargs...) =
-=======
 function validate_params(initial_guesses::AbstractDict, fixed_params::NamedTuple; kwargs...)
     validate_params(initial_guesses, _namedtuple_to_dict(fixed_params); kwargs...)
 end
 function validate_params(initial_guesses::NamedTuple, fixed_params=AbstractDict{String,Float64}();
                          kwargs...)
->>>>>>> 1ad9f48d
     validate_params(_namedtuple_to_dict(initial_guesses), fixed_params; kwargs...)
 end
 
@@ -290,17 +254,6 @@
     version of Julia, you may want to upgrade.
 """
 function fit_spectrum(obs_wls, obs_flux, obs_err, linelist, initial_guesses, fixed_params=(;);
-<<<<<<< HEAD
-    windows=[(obs_wls[1], obs_wls[end])],
-    synthesis_wls=obs_wls[1]-10:0.01:obs_wls[end]+10,
-    R=nothing,
-    LSF_matrix=if isnothing(R)
-        throw(ArgumentError("Either R or LSF_matrix must be specified."))
-    else
-        Korg.compute_LSF_matrix(synthesis_wls, obs_wls, R)
-    end,
-    wl_buffer=1.0, precision=1e-4, synthesis_kwargs...)
-=======
                       windows=[(obs_wls[1], obs_wls[end])],
                       synthesis_wls=obs_wls[1]-10:0.01:obs_wls[end]+10,
                       R=nothing,
@@ -310,7 +263,6 @@
                           Korg.compute_LSF_matrix(synthesis_wls, obs_wls, R)
                       end,
                       wl_buffer=1.0, precision=1e-4, synthesis_kwargs...)
->>>>>>> 1ad9f48d
     if length(obs_wls) != length(obs_flux) || length(obs_wls) != length(obs_err)
         throw(ArgumentError("obs_wls, obs_flux, and obs_err must all have the same length."))
     end
@@ -331,15 +283,6 @@
 
     # calculate some synth ranges which span all windows, and the LSF submatrix that maps to them only
     windows, _ = merge_bounds(windows, 2wl_buffer)
-<<<<<<< HEAD
-    obs_wl_mask, synth_wl_mask, multi_synth_wls =
-        calculate_multilocal_masks_and_ranges(windows, obs_wls, synthesis_wls, wl_buffer)
-
-    chi2 = let data = obs_flux[obs_wl_mask], obs_err = obs_err[obs_wl_mask], synthesis_wls = multi_synth_wls,
-        LSF_matrix = LSF_matrix[obs_wl_mask, synth_wl_mask], linelist = linelist,
-        params_to_fit = params_to_fit, fixed_params = fixed_params
-
-=======
     obs_wl_mask, synth_wl_mask, multi_synth_wls = calculate_multilocal_masks_and_ranges(windows,
                                                                                         obs_wls,
                                                                                         synthesis_wls,
@@ -350,7 +293,6 @@
         LSF_matrix = LSF_matrix[obs_wl_mask, synth_wl_mask], linelist = linelist,
         params_to_fit = params_to_fit, fixed_params = fixed_params
 
->>>>>>> 1ad9f48d
         function chi2(scaled_p)
             # this extremely weak prior helps to regularize the optimization
             negative_log_scaled_prior = sum(@. scaled_p^2 / 100^2)
@@ -377,15 +319,9 @@
     end
 
     # call optimization library
-<<<<<<< HEAD
-    res = optimize(chi2, p0, BFGS(linesearch=LineSearches.BackTracking(maxstep=1.0)),
-        Optim.Options(x_tol=precision, time_limit=10_000, store_trace=true,
-            extended_trace=true); autodiff=:forward)
-=======
     res = optimize(chi2, p0, BFGS(; linesearch=LineSearches.BackTracking(; maxstep=1.0)),
                    Optim.Options(; x_tol=precision, time_limit=10_000, store_trace=true,
                                  extended_trace=true); autodiff=:forward)
->>>>>>> 1ad9f48d
 
     best_fit_params = unscale(Dict(params_to_fit .=> res.minimizer))
 
@@ -419,11 +355,7 @@
     end
 
     (best_fit_params=best_fit_params, best_fit_flux=best_fit_flux, obs_wl_mask=obs_wl_mask,
-<<<<<<< HEAD
-        solver_result=res, trace=trace, covariance=(params_to_fit, invH))
-=======
      solver_result=res, trace=trace, covariance=(params_to_fit, invH))
->>>>>>> 1ad9f48d
 end
 
 """
@@ -501,19 +433,18 @@
     obs_wl_mask, synth_wl_mask, multi_synth_wls
 end
 
-<<<<<<< HEAD
 """
 TODO
 """
 function calculate_EWs(atm, linelist, A_X; ew_window_size::Real=2.0, wl_step=0.01,
-    blend_warn_threshold=0.01, synthesize_kwargs...)
-
+                       blend_warn_threshold=0.01, synthesize_kwargs...)
     if !issorted(linelist; by=l -> l.wl)
         throw(ArgumentError("linelist must be sorted"))
     end
 
-    merged_windows, lines_per_window =
-        merge_bounds([(line.wl * 1e8 - ew_window_size, line.wl * 1e8 + ew_window_size) for line in linelist], 0.0)
+    merged_windows, lines_per_window = merge_bounds([(line.wl * 1e8 - ew_window_size,
+                                                      line.wl * 1e8 + ew_window_size)
+                                                     for line in linelist], 0.0)
     wl_ranges = map(merged_windows) do (wl1, wl2)
         wl1:wl_step:wl2
     end
@@ -522,7 +453,8 @@
     # by passing hydrogen_lines=true as a keyword argument (included in synthesize_kwargs)
     # line_buffer=0.0 makes things a bit faster, and it causes no problems as long as ew_window_size
     # is sufficient, which is necessary anyway.
-    sol = Korg.synthesize(atm, linelist, A_X, wl_ranges; line_buffer=0.0, hydrogen_lines=false, synthesize_kwargs...)
+    sol = Korg.synthesize(atm, linelist, A_X, wl_ranges; line_buffer=0.0, hydrogen_lines=false,
+                          synthesize_kwargs...)
     depth = 1 .- sol.flux ./ sol.cntm
 
     element_type = promote_type(eltype(A_X), eltype(Korg.get_temps(atm)))
@@ -556,8 +488,6 @@
     EWs
 end
 
-=======
->>>>>>> 1ad9f48d
 """
     ews_to_abundances(atm, linelist, A_X, measured_EWs; kwargs... )
 
@@ -590,18 +520,11 @@
     All other keyword arguments are passed to [`Korg.synthesize`](@ref) when synthesizing each line.
 """
 function ews_to_abundances(atm, linelist, A_X, measured_EWs; ew_window_size::Real=2.0, wl_step=0.01,
-    blend_warn_threshold=0.01, synthesize_kwargs...)
+                           blend_warn_threshold=0.01, synthesize_kwargs...)
     synthesize_kwargs = Dict(synthesize_kwargs)
     if length(linelist) != length(measured_EWs)
         throw(ArgumentError("length of linelist does not match length of ews ($(length(linelist)) != $(length(measured_EWs)))"))
     end
-<<<<<<< HEAD
-=======
-
-    if !issorted(linelist; by=l -> l.wl)
-        throw(ArgumentError("linelist must be sorted"))
-    end
->>>>>>> 1ad9f48d
 
     if any(l -> Korg.ismolecule(l.species), linelist)
         throw(ArgumentError("linelist contains molecular species"))
@@ -612,48 +535,8 @@
         @warn "Maximum EW given is less than 1 mA. Check that you're giving EWs in mÅ (*not* Å)."
     end
 
-<<<<<<< HEAD
     EWs = calculate_EWs(atm, linelist, A_X; ew_window_size=ew_window_size, wl_step=wl_step,
-        blend_warn_threshold=blend_warn_threshold, synthesize_kwargs...)
-=======
-    merged_windows, lines_per_window = merge_bounds([(line.wl * 1e8 - ew_window_size,
-                                                      line.wl * 1e8 + ew_window_size)
-                                                     for line in linelist], 0.0)
-    wl_ranges = map(merged_windows) do (wl1, wl2)
-        wl1:wl_step:wl2
-    end
-
-    # hydrogen_lines should be disabled for most accurate equivalent widths.  This can be overridden
-    # by passing hydrogen_lines=true as a keyword argument (included in synthesize_kwargs)
-    # line_buffer=0.0 makes things a bit faster, and it causes no problems as long as ew_window_size
-    # is sufficient, which is necessary anyway.
-    sol = Korg.synthesize(atm, linelist, A_X, wl_ranges; line_buffer=0.0, hydrogen_lines=false,
-                          synthesize_kwargs...)
-    depth = 1 .- sol.flux ./ sol.cntm
-
-    element_type = promote_type(eltype(A_X), eltype(Korg.get_temps(atm)))
-    A0_minus_log10W0 = Array{element_type}(undef, length(linelist))
-    all_boundaries = Float64[]
-    for (wl_range, subspec, line_indices) in zip(wl_ranges, sol.subspectra, lines_per_window)
-        absorption = depth[subspec]
-
-        # get the wl-index of least absorption between each pair of lines
-        boundary_indices = map(1:length(line_indices)-1) do i
-            wl1 = linelist[line_indices[i]].wl * 1e8
-            wl2 = linelist[line_indices[i+1]].wl * 1e8
-            l1_ind = Int(round((wl1 - wl_range[1]) / step(wl_range))) + 1
-            l2_ind = Int(round((wl2 - wl_range[1]) / step(wl_range))) + 1
-            boundary_index = argmin(absorption[l1_ind:l2_ind]) + l1_ind - 1
-            if absorption[boundary_index] > blend_warn_threshold
-                @warn "Lines $(line_indices[i]) and $(line_indices[i+1]) ($(linelist[line_indices[i]].wl*1e8) Å and $(linelist[line_indices[i+1]].wl*1e8)) Å appear to be blended.  Between them, the absorption never drops below $(blend_warn_threshold) (minimum: $(ForwardDiff.value(absorption[boundary_index]))). You can adjust this threshold with the blend_warn_threshold keyword argument."
-            end
-            boundary_index
-        end
-        boundary_indices = [1; boundary_indices; length(subspec)]
-        for b in boundary_indices
-            push!(all_boundaries, wl_range[b])
-        end
->>>>>>> 1ad9f48d
+                        blend_warn_threshold=blend_warn_threshold, synthesize_kwargs...)
 
     A0 = [A_X[Korg.get_atoms(l.species)[1]] for l in linelist]
 
@@ -722,17 +605,6 @@
   - `max_iterations` (default: 30) is the maximum number of iterations to allow before stopping the
     optimization.
 """
-<<<<<<< HEAD
-function ews_to_stellar_parameters(linelist, measured_EWs, measured_EW_err=ones(length(measured_EWs));
-    Teff0=5000.0, logg0=3.5, vmic0=1.0, m_H0=0.0,
-    tolerances=[1e-3, 1e-3, 1e-4, 1e-3],
-    max_step_sizes=[1000.0, 1.0, 0.3, 0.5],
-    parameter_ranges=[extrema.(Korg._sdss_marcs_atmospheres[1][1:2])
-        (1e-3, 10.0);
-        (Korg._low_Z_marcs_atmospheres[1][3][1], Korg._sdss_marcs_atmospheres[1][3][end])],
-    fix_params=[false, false, false, false],
-    callback=Returns(nothing), max_iterations=30, passed_kwargs...)
-=======
 function ews_to_stellar_parameters(linelist, measured_EWs,
                                    measured_EW_err=ones(length(measured_EWs));
                                    Teff0=5000.0, logg0=3.5, vmic0=1.0, m_H0=0.0,
@@ -744,7 +616,6 @@
                                                       Korg._sdss_marcs_atmospheres[1][3][end])],
                                    fix_params=[false, false, false, false],
                                    callback=Returns(nothing), max_iterations=30, passed_kwargs...)
->>>>>>> 1ad9f48d
     if :vmic in keys(passed_kwargs)
         throw(ArgumentError("vmic must not be specified, because it is a parameter fit by ews_to_stellar_parameters.  Did you mean to specify vmic0, the starting value? See the documentation for ews_to_stellar_parameters if you would like to fix microturbulence to a given value."))
     end
@@ -790,15 +661,9 @@
     end
 
     # set up closure to compute residuals
-<<<<<<< HEAD
-    get_residuals = (p) ->
-        _stellar_param_equation_residuals(p, linelist, measured_EWs, measured_EW_err,
-            fix_params, callback, passed_kwargs)
-=======
     get_residuals = (p) -> _stellar_param_equation_residuals(p, linelist, measured_EWs,
                                                              measured_EW_err,
                                                              fix_params, callback, passed_kwargs)
->>>>>>> 1ad9f48d
     iterations = 0
     J_result = DiffResults.JacobianResult(params)
     while true
@@ -835,19 +700,12 @@
 
 # called by ews_to_stellar_parameters
 function _stellar_param_equation_residuals(params, linelist, EW, EW_err,
-<<<<<<< HEAD
-    fix_params, callback, passed_kwargs)
-    A, A_inv_var, neutrals, REWs, Z =
-        _stellar_param_equations_precalculation(params, linelist, EW, EW_err, passed_kwargs)
-
-=======
                                            fix_params, callback, passed_kwargs)
     A, A_inv_var, neutrals, REWs, Z = _stellar_param_equations_precalculation(params, linelist, EW,
                                                                               EW_err, passed_kwargs)
->>>>>>> 1ad9f48d
 
     teff_residual = _get_slope([line.E_lower for line in linelist[neutrals]],
-        A[neutrals], A_inv_var[neutrals])
+                               A[neutrals], A_inv_var[neutrals])
     logg_residual = (_weighted_mean(A[neutrals], A_inv_var[neutrals]) -
                      _weighted_mean(A[.!neutrals], A_inv_var[.!neutrals]))
     vmic_residual = _get_slope(REWs, A[neutrals], A_inv_var[neutrals])
@@ -863,13 +721,8 @@
 # called by _stellar_param_equation_residuals
 # returns (statistical_uncertainty, systematic_uncertainty)
 function _stellar_param_residual_uncertainties(params, linelist, EW, EW_err, passed_kwargs)
-<<<<<<< HEAD
-    A, A_inv_var, neutrals, REWs, _ =
-        _stellar_param_equations_precalculation(params, linelist, EW, EW_err, passed_kwargs)
-=======
     A, A_inv_var, neutrals, REWs, _ = _stellar_param_equations_precalculation(params, linelist, EW,
                                                                               EW_err, passed_kwargs)
->>>>>>> 1ad9f48d
 
     # estimated total (including systematic) err in the abundances of each line
     total_err = std(A)
@@ -895,16 +748,10 @@
 function _stellar_param_equations_precalculation(params, linelist, EW, EW_err, passed_kwargs)
     teff, logg, vmic, feh = params
     A_X = Korg.format_A_X(feh)
-<<<<<<< HEAD
-    atm = Korg.interpolate_marcs(teff, logg, A_X; perturb_at_grid_values=true, clamp_abundances=true)
-    A = Korg.Fit.ews_to_abundances(atm, linelist, A_X, EW, vmic=vmic;
-        passed_kwargs...)
-=======
     atm = Korg.interpolate_marcs(teff, logg, A_X; perturb_at_grid_values=true,
                                  clamp_abundances=true)
     A = Korg.Fit.ews_to_abundances(atm, linelist, A_X, EW; vmic=vmic,
                                    passed_kwargs...)
->>>>>>> 1ad9f48d
     # convert error in EW to inverse variance in A (assuming linear part of C.O.G.)
     A_inv_var = (EW .* A ./ EW_err) .^ 2
 
