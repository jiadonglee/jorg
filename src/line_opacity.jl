--- conflicted
+++ resolved
@@ -2,11 +2,7 @@
 
 """
     line_absorption(linelist, λs, temp, nₑ, n_densities, partition_fns, ξ
-<<<<<<< HEAD
-                   ; window_size)
-=======
                    ; α_cntm=nothing, cutoff_threshold=1e-3, window_size=20.0*1e-8)
->>>>>>> 81f86e01
 
 Calculate the opacity coefficient, α, in units of cm^-1 from all lines in `linelist`, at wavelengths
 `λs`. 
@@ -38,21 +34,12 @@
         
         #doppler-broadening parameter
         Δλ_D = line.wl * sqrt(2kboltz_cgs*temp / mass + ξ^2) / c_cgs
-<<<<<<< HEAD
 
         #get all damping params from line list.  There may be better sources for this.
         Γ = (line.gamma_rad + 
                 nₑ*scaled_stark(line.gamma_stark, temp)  + 
                 (n_densities["H_I"] + 0.42n_densities["He_I"])*scaled_vdW(line.vdW, mass, temp))
 
-=======
-
-        #get all damping params from line list.  There may be better sources for this.
-        Γ = (line.gamma_rad + 
-                nₑ*scaled_stark(line.gamma_stark, temp)  + 
-                (n_densities["H_I"] + 0.42n_densities["He_I"])*scaled_vdW(line.vdW, mass, temp))
-
->>>>>>> 81f86e01
         #doing this involves an implicit aproximation that λ(ν) is linear over the line window
         Δλ_L = Γ * line.wl^2 / c_cgs
 
@@ -91,7 +78,6 @@
 """
 the vdW broadening gamma scaled acording to its temperature dependence, using either simple scaling 
 or ABO
-<<<<<<< HEAD
 """
 scaled_vdW(vdW::AbstractFloat, m, T, T₀=10_000) = vdW * (T/T₀)^0.3
 function scaled_vdW(vdW::Tuple{F, F}, m, T) where F <: AbstractFloat
@@ -126,42 +112,6 @@
 """
     sigma_line(wl)
 
-=======
-"""
-scaled_vdW(vdW::AbstractFloat, m, T, T₀=10_000) = vdW * (T/T₀)^0.3
-function scaled_vdW(vdW::Tuple{F, F}, m, T) where F <: AbstractFloat
-    v₀ = 1e6 #σ is given at 10_000 m/s = 10^6 cm/s
-    σ = vdW[1]
-    α = vdW[2]
-
-    invμ = 1/(1.008*amu_cgs) + 1/m #inverse reduced mass
-    vbar = sqrt(8 * kboltz_cgs * T / π * invμ) #relative velocity
-    #n.b. "gamma" is the gamma function, not a broadening parameter
-    2 * (4/π)^(α/2) * gamma((4-α)/2) * v₀ * σ * (vbar/v₀)^(1-α)
-end
-
-
-#walk lb and ub to be window_size away from λ₀. assumes λs is sorted
-function move_bounds(λs, lb, ub, λ₀, window_size)
-    while lb+1 < length(λs) && λs[lb] < λ₀ - window_size
-        lb += 1
-    end
-    while lb > 1 && λs[lb-1] > λ₀ - window_size
-        lb -= 1
-    end
-    while ub < length(λs) && λs[ub+1] < λ₀ + window_size
-        ub += 1
-    end
-    while ub > 1 && λs[ub] > λ₀ + window_size
-        ub -= 1
-    end
-    lb, ub
-end
-
-"""
-    sigma_line(wl)
-
->>>>>>> 81f86e01
 The cross-section (divided by gf) at wavelength `wl` in Ångstroms of a transition for which the product of the
 degeneracy and oscillator strength is `10^log_gf`.
 """
@@ -207,11 +157,7 @@
     if α <= 0.2 
         if (v >= 5)
             invv2 = (1/v)^2
-<<<<<<< HEAD
-            (α/sqrt(π) * invv2) * (1 + 1.5invv2 + (15/4)*invv2^2)
-=======
             (α/sqrt(π) * invv2) * (1 + 1.5invv2 + 3.75*invv2^2)
->>>>>>> 81f86e01
         else
             H₀, H₁, H₂ = harris_series(v)
             H₀ + H₁*α + H₂*α^2
